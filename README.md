# Universal Recommendation Template

The Universal Recommender (UR) is a Cooccurrence type that creates correlators from several user actions, events, or profile information and performs the recommendations query with a Search Engine. It also supports item properties for filtering and boosting recommendations. This allows users to make use of any part of their user's clickstream or even profile and context information in making recommendations. TBD: several forms of popularity type backfill and content-based correlators for content based recs. Also filters on property date ranges. With these additions it will more closely live up to the name "Universal"

##Quick Start

 1. [Install the PredictionIO framework](https://docs.prediction.io/install/) **be sure to choose HBase and Elasticsearch** for storage. This template requires Elasticsearch.
 2. Make sure the PIO console and services are running, check with `pio status`
 3. [Install this template](https://docs.prediction.io/start/download/) with `pio template get PredictionIO/template-scala-parallel-universal-recommendation`
 
**To import and experiment with the simple example data**

1. Create a new app name, change `appName` in `engine.json`
2. Run `pio app new **your-new-app-name**`
<<<<<<< HEAD
4. Import sample events by running `python data/import_handmade.py --access_key **your-access-key**` where the key can be retrieved with `pio app list`
=======
4. Import sample events by running `python examples/import_handmade.py --access_key **your-access-key**` where the key can be retrieved with `pio app list`
>>>>>>> 4b2d80eb
3. The engine.json file in the root directory of your new UR template is set up for the data you just imported (make sure to create a new one for your data) Edit this file and change the `appName` parameter to match what you called the app in step #2
5. Perform `pio build`, `pio train`, and `pio deploy`
6. To execute some sample queries run `./examples/query-handmade.sh`

If there are timeouts, enable the delays that are commented out in the script&mdash;for now. In the production environment the engines will "warm up" with caching and will execute queries much faster. Also all services can be configured or scaled to meet virtually any performance needs.

##What is a Universal Recommender

<<<<<<< HEAD
=======
The Universal Recommender (UR) will accept a range of data, auto correlate it, and allow for very flexible queries. The UR is different from most recommenders in these ways:

>>>>>>> 4b2d80eb
* It takes a single very strong "primary" event type&mdash;one that clearly reflects a user's preference&mdash;and correlates any number of other event types to the primary event. This has the effect of using virtually any user action to recommend the primary action. Much of a user’s clickstream can be used to make recommendations. If a user has no history of the primary action (purchase for instance) but does have history of views, personalized recommendations for purchases can still be made. With user purchase history the recommendations become better. ALS-type recommenders have been used with event weights but except for ratings these often do not result in better performance.
* It can boost and filter based on events or item metadata/properties. This means it can give personalized recs that are biased toward “SciFi” and filtered to only include “Promoted” items when the business rules call for this.
* It can use a user's context to make recommendations even when the user is new. If usage data has been gathered for other users for referring URL, device type, or location, for instance, there may be a correlation between this data and items preferred. The UR can detect this **if** it exists and recommend based on this context, even to new users. We call this "micro-segmented" recommendations since they are not personal but group users based on limited contextual information. These will not be as good as when more is know about the user but may be better than simply returning popular items.
* It includes a fallback to some form of item popularity when there is no other information known about the user (not implemented in v0.1.0).
* All of the above can be mixed into a single query for blended results and so the query can be tuned to a great many applications. Also since only one query is made and boosting is supported, a query can be constructed with several fallbacks. Usage data is most important so boost that high, micro-segemnting data may be better than popularity so boost that lower, and popularity fills in if no other recommendations are available.

**Other features**:

 * Makes recommendations based on realtime user history. Even anonymous users will get recommendations if they have recorded preference history and a user-id. There is no hard requirement to retrain the model to make this happen. 

##Configuration, Events, and Queries
###Biases

These take the form of boosts and filters where a neutral bias is 1.0. The importance of some part of the query may be boosted by a positive non-zero float. If the bias is < 0 it is considered a filter&mdash;meaning no recommendation is made that lacks the filter value(s). One example of a filter is where it may make sense to show only "electronics" recommendations when the user is viewing an electronics product. Biases are often applied to a list of data, for instance the user is looking at a video page with a cast of actors. The "cast" list is metadata attached to items and a query can show "people who liked this, also liked these" type recs but also include the current cast boosted by 0.5. This can be seen as showing similar item recs but using the cast in the query in a way that will not overpower the similar items (since by default they have a neutral 1.0 boost).

###Dates

Dates can be used to filter recommendations in one of two ways. The methods allow the date range to be attahed to every item and checked against the current date or allow an item's date to be checked to be within a range specified in the query. One or the other of these methods can be employed in a recommendations query as long as the correct item properties have been set.

 1. The recs query can specific a `dateRange` that must encompass a date property for all values. If an item has no date property it will not be returned as a recommendation. The date field name is specified in the engine.json `date` option. The fields should contain an ISO 8601 formatted date string.
 2. The items may contain an `expireDate` field and/or an `availableDate` field. Their names are specified in the engine.json. Then when a query contains a field called `currentDate` no recommendations will be returned which have expired or are not yet available. 
 
###Engine.json

This file allows the user to describe and set parameters that control the engine operations. Some of the parameters work as defaults values for every query and can be overridden or added to in the query.

    {
      "id": "default",
      "description": "Default settings",
      "engineFactory": "org.template.RecommendationEngine",
      "datasource": {
        "params" : {
          "name": "sample-movielens",
          "appName": "URApp1",
          "eventNames": ["buy", "view"] // name your events with any string
        }
      },
      {“comment”: “This is for Mahout and Elasticsearch, the values are minimums and should not be removed”},
      "sparkConf": {
        "spark.serializer": "org.apache.spark.serializer.KryoSerializer",
        "spark.kryo.registrator": "org.apache.mahout.sparkbindings.io.MahoutKryoRegistrator",
        "spark.kryo.referenceTracking": "false",
        "spark.kryoserializer.buffer.mb": "200",
        "spark.executor.memory": "4g",
        "es.index.auto.create": "true"
      },
      "algorithms": [
        {
          "name": "ur",
          "params": {
            "appName": "URApp1",
            "indexName": "urindex",
            "typeName": "items",
            "eventNames": ["buy", "view"]
            "blacklistEvents": ["buy", "view"],
            "maxEventsPerEventType": 100,
            "maxCorrelatorsPerEventType": 50,
            "maxQueryEvents": 500,
            "num": 20,
            "seed": 3,
            "expireDateName": "expireDateFieldName",
            "availableDateName": "availableDateFieldName",
            "dateName": "dateFieldName",
            "userbias": -maxFloat..maxFloat,
            "itembias": -maxFloat..maxFloat,
            "returnSelf": true | false,
            “fields”: [
              {
                “name”: ”fieldname”
                “values”: [“fieldValue1”, ...],
                “bias”: -maxFloat..maxFloat
              },...
            ]
          }
        }
      ]
    }

The “params” section controls most of the features of the UR. Possible values are:

* **appName**: required string describing the app using the engine. Must be the same as is seen with `pio app list`
* **indexName**: required string describing the index for all correlators, something like "urindex". The Elasticsearch URI for its REST interface is `http:/**your-master-machine**/indexName/typeName/...` You can access ES through its REST interface here.
* **typeName**: required string describing the type in Elasticsearch terminology, something like "items". This has no important meaning but must be part of the Elastic search URI for queries.
* **eventNames**: required array of string identifiers describing action events recorded for users, things like “purchase”, “watch”, “add-to-cart”, even “location”. or “device” can be considered actions and used in recommendations. The first action is to be considered primary, the others secondary for cooccurrence and cross-cooccurrence calculations. 
* **maxEventsPerEventType** optional, default = 500. Amount of usage history to keep use in model calculation.
* **maxCorrelatorsPerEventType**: optional, default = 50. An integer that controls how many of the strongest correlators are created for every event type named in `eventNames`.
* **maxQueryEvents**: optional, default = 100. An integer specifying the number of most recent primary actions used to make recommendations for an individual. More implies some will be less recent actions. Theoretically using the right number will capture the user’s current interests.
* **num**: optional, default = 20. An integer telling the engine the maximum number of recs to return per query but less may be returned if the query produces less results or post recs filters like blacklists remove some.
* **blacklistEvents**: optional, default = the primary action. An array of strings corresponding to the actions taken on items, which will cause them to be removed from recs. These will have the same values as some user actions - so “purchase” might be best for an ecom application since there is often little need to recommend something the user has already bought. If this is not specified then the primary event is assumed. To blacklist no event, specify an empty array. Note that not all actions are taken on the same items being recommended. For instance every time a user goes to a category page this could be recorded as a category preference so if this event is used in a blacklist it will have no effect, the category and item ids should never match. If you want to filter certain categories, use a field filter and specify all categories allowed.
* **fields**: optional, default = none. An array of default field based query boosts and filters applied to every query. The name = type or field name for metadata stored in the EventStore with $set and $unset events. Values = and array of one or more values to use in any query. The values will be looked for in the field name. Bias will either boost the importance of this part of the query or use it as a filter. Positive biases are boosts any negative number will filter out any results that do not contain the values in the field name.
* **userBias**: optional, default = none. Amount to favor user history in creating recs, 1 is neutral, and negative number means to use as a filter so the user history must be used i recs, any positive number greater than one will boost the importance of user history in recs.
* **itemBias**: optional, default = none. Same as userbias but applied to similar items to the item supplied in the query.
* **expireDateName** optional, name of the item properties field that contains the date the item expires or is unavailable to recommend.
* **availableDateName** optional, name of the item properties field that contains the date the item is available to recommend. 
* **dateName** optional, a date or timestamp used in a `dateRange` recommendations filter.
* **returnSelf**: optional, default = false. Boolean asking to include the item that was part of the query (if there was one) as part of the results. The default is false and this is by far the most common use so this is seldom required.

###Queries

Query fields determine what data is used to match when returning recs. Some fields have default values in engine.json and so may never be needed in individual queries. On the other hand all values from engine.json may be overridden or added to in an individual query. The only requirement is that there must be a user or item in every query.

    {
      “user”: “xyz”, 
      “userBias”: -maxFloat..maxFloat,
      “item”: “53454543513”, 
      “itemBias”: -maxFloat..maxFloat,  
      “num”: 4,
      "fields”: [
        {
          “name”: ”fieldname”
          “values”: [“fieldValue1”, ...],
          “bias”: -maxFloat..maxFloat 
        },...
      ]
      "dateRange": {
        "name": "dateFieldname",
        "beforeDate": "2015-09-15T11:28:45.114-07:00",
        "afterDate": "2015-08-15T11:28:45.114-07:00"
      },
      "currentDate": "2015-08-15T11:28:45.114-07:00",
      “blacklistItems”: [“itemId1”, “itemId2”, ...]
      "returnSelf": true | false,
    }

* **user**: optional, contains a unique id for the user. This may be a user not in the **training**: data, so a new or anonymous user who has an anonymous id. All user history captured in near realtime can be used to influence recommendations, there is no need to retrain to enable this.
* **userBias**: optional, the amount to favor the user's history in making recs. The user may be anonymous as long as the id is unique from any authenticated user. This tells the recommender to return recs based on the user’s event history. Used for personalized recommendations. Overrides and bias in engine.json
* **item**: optional, contains the unique item identifier
* **itemBias**: optional, the amount to favor similar items in making recs. This tells the recommender to return items similar to this the item specified. Use for “people who liked this also liked these”. Overrides any bias in engine.json
* **fields**: optional, array of fields values and biases to use in this query. The name = type or field name for metadata stored in the EventStore with $set and $unset events. Values = an array on one or more values to use in this query. The values will be looked for in the field name. Bias will either boost the importance of this part of the query or use it as a filter. Positive biases are boosts any negative number will filter out any results that do not contain the values in the field name.
* **num**: optional max number of recs to return. There is no guarantee that this number will be returned for every query. Adding backfill in the engine.json will make it much more likely to return this number of recs.
* **blacklistItems**: optional. Unlike the engine.json, which specifies event types this part of the query specifies individual items to remove from returned recs. It can be used to remove duplicates when items are already shown in a specific context. This is called anti-flood in recommender use.
* **dateRange** optional, default is not range filter. One of the bound can be omitted but not both. Values for the `beforeDate` and `afterDate` are strings in ISO 8601 format. A date range is ignored if **currentDate** is also specified in the query.
* **currentDate** optional, must be specified if used. Overrides the **dateRange** is both are in the query.
* **returnSelf**: optional boolean asking to include the item that was part of the query (if there was one) as part of the results. Defaults to false.
 
All query params are optional, the only rule is that there must be an item or user specified. Defaults are either noted or taken from algorithm values, which themselves may have defaults. This allows very simple queries for the simple, most used cases.
 
The query returns personalized recommendations, similar items, or a mix including backfill. The query itself determines this by supplying item, user or both. Some examples are:

###Simple Non-contextual Personalized

	{
	  “user”: “xyz”
	}
	
This gets all default values from the engine.json and uses only action correlators for the types specified there.

###Simple Non-contextual Similar Items

	{
	  “item”: “53454543513”   
	}
	
This returns items that are similar to the query item, and blacklist and backfill are defaulted to what is in the engine.json

###Contextual Personalized

	{
	  “user”: “xyz”,
	  “fields”: [
	    {
	      “name”: “categories”
	      “values”: [“series”, “mini-series”],
	      “bias”: -1 }// filter out all except ‘series’ or ‘mini-series’
	    },{
	      “name”: “genre”,
	      “values”: [“sci-fi”, “detective”]
	      “bias”: 1.2 // boost/favor recs with the `genre’ = `sci-fi` or ‘detective’
	    }
	  ]
	}

This returns items based on user "xyz" history filtered by categories and boosted to favor more genre specific items. The values for fields have been attached to items with $set events where the “name” corresponds to a doc field and the “values” correspond to the contents of the field. The “bias” is used to indicate a filter or a boost. For Solr or Elasticsearch the boost is sent as-is to the engine and it’s meaning is determined by the engine (Lucene in either case). As always the blacklist and backfill use the defaults in engine.json.

###Date ranges as query filters
When the a date is stored in the items properties it can be used in a date range query. This is most often used by the app server since it may know what the range is, while a client query may only know the current date and so use the "Current Date" filter below.

    {
	  “user”: “xyz”, 
	  “fields”: [
	    {
	      “name”: “categories”
	      “values”: [“series”, “mini-series”],
	      “bias”: -1 }// filter out all except ‘series’ or ‘mini-series’
	    },{
	      “name”: “genre”,
	      “values”: [“sci-fi”, “detective”]
	      “bias”: 1.2 // boost/favor recs with the `genre’ = `sci-fi` or ‘detective’
	    }
	  ],
      "dateRange": {
        "name": "availabledate",
        "before": "2015-08-15T11:28:45.114-07:00",
        "after": "2015-08-20T11:28:45.114-07:00       
      }
	}
	

Items are assumed to have a field of the same `name` that has a date associated with it using a `$set` event. The query will return only those recs where the date field is in reange. Either date bound can be omitted for a on-sided range. The range applies to all returned recs, even those for popular items. 	

###Current Date as a query filter
When setting an available date and expire date on items, the current date can be used as a filter, the UR will check that the current date is before the expire date, and after or equal to the available date. You can use either expire date or available date or both. The names of these item fields is specified in the engin.json.

    {
	  “user”: “xyz”, 
	  “fields”: [
	    {
	      “name”: “categories”
	      “values”: [“series”, “mini-series”],
	      “bias”: -1 }// filter out all except ‘series’ or ‘mini-series’
	    },{
	      “name”: “genre”,
	      “values”: [“sci-fi”, “detective”]
	      “bias”: 1.2 // boost/favor recs with the `genre’ = `sci-fi` or ‘detective’
	    }
	  ],
      "currentDate": "2015-08-15T11:28:45.114-07:00"  
	}

###Contextual Personalized with Similar Items

	{
	  “user”: “xyz”, 
	  "userBias": 2, // favor personal recs
	  “item”: “53454543513”, // fallback to contextual recs
	  “fields”: [
	    {
	      “name”: “categories”
	      “values”: [“series”, “mini-series”],
	      “bias”: -1 }// filter out all except ‘series’ or ‘mini-series’
	    },{
	      “name”: “genre”,
	      “values”: [“sci-fi”, “detective”]
	      “bias”: 1.2 // boost/favor recs with the `genre’ = `sci-fi` or ‘detective’
	    }
	  ]
	}

This returns items based on user xyz history or similar to item 53454543513 but favoring user history recs. These are filtered by categories and boosted to favor more genre specific items. 

**Note**:This query should be considered **experimental**. mixing user history with item similarity is possible but may have unexpected results.

##Creating New Model with New Event Types

To begin using on new data with an engine that has been used with sample data or using different events follow these steps:

1. Create a new app name, change `appName` in `engine.json`
2. Run `pio app new **your-new-app-name**`
3. Make any changes to `engine.json` to specify new event names and config values. Make sure `"eventNames": ["**your-primary-event**", "**a-secondary-event**", "**another-secondary-event**", ...]` contains the exact string used for your events and that the primary one is first in the list.
4. Import new events or allow enough to accumulate into the EventStore. If you are using sample events from a file run `python data/**your-python-import-script**.py --access_key **your-access-key**` where the key can be retrieved with `pio app list`
5. Perform `pio build`, `pio train`, and `pio deploy`
6. Copy and edit the sample query script to match your new data. For new user ids pick a user that exists in the events, same for metadata `fields`, and items.
7. Run your edited query script and check the recs.

## Versions

### v0.1.1

 - ids are now exact matches, for v0.1.0 the ids had to be lower case and were subject to tokenizing analysis so using that version is not recommended.

### v0.1.0

 - user and item based queries supported
 - multiple usage events supported
 - filters and boosts supported on item properties and on user or item based results.
 - fast writing to Elasticsearch using Spark
 - convention over configuration for queries, defaults make simple/typical queries simple and overrides add greater expressiveness.

### v-0.2.0

 - date range filters
 - trending/popularity used for backfill when no other recs are returned by the query

### Known issues

  - index dropped then refreshed in `pio train` so no need to redeploy if the server is running. This violates conventions for other templates but is actually good. It means we have a hot-swapped model. If there are server timeouts during train, for the refresh response or for ongoing queries, we may need to find optimizations.

## References

 * Other documentation of the algorithm is [here](http://mahout.apache.org/users/algorithms/intro-cooccurrence-spark.html)
 * A free ebook, which talks about the general idea: [Practical Machine Learning](https://www.mapr.com/practical-machine-learning).
 * A slide deck, which talks about mixing actions and other correlator types, including content-based ones: [Creating a Unified Recommender](http://www.slideshare.net/pferrel/unified-recommender-39986309?ref=http://occamsmachete.com/ml/)
 * Two blog posts: What's New in Recommenders: part [#1](http://occamsmachete.com/ml/2014/08/11/mahout-on-spark-whats-new-in-recommenders/) [#2](http://occamsmachete.com/ml/2014/09/09/mahout-on-spark-whats-new-in-recommenders-part-2/)
 * A post describing the log-likelihood ratio: [Surprise and Coincidence](http://tdunning.blogspot.com/2008/03/surprise-and-coincidence.html) LLR is used to reduce noise in the data while keeping the calculations O(n) complexity.<|MERGE_RESOLUTION|>--- conflicted
+++ resolved
@@ -12,11 +12,7 @@
 
 1. Create a new app name, change `appName` in `engine.json`
 2. Run `pio app new **your-new-app-name**`
-<<<<<<< HEAD
-4. Import sample events by running `python data/import_handmade.py --access_key **your-access-key**` where the key can be retrieved with `pio app list`
-=======
 4. Import sample events by running `python examples/import_handmade.py --access_key **your-access-key**` where the key can be retrieved with `pio app list`
->>>>>>> 4b2d80eb
 3. The engine.json file in the root directory of your new UR template is set up for the data you just imported (make sure to create a new one for your data) Edit this file and change the `appName` parameter to match what you called the app in step #2
 5. Perform `pio build`, `pio train`, and `pio deploy`
 6. To execute some sample queries run `./examples/query-handmade.sh`
@@ -25,11 +21,8 @@
 
 ##What is a Universal Recommender
 
-<<<<<<< HEAD
-=======
 The Universal Recommender (UR) will accept a range of data, auto correlate it, and allow for very flexible queries. The UR is different from most recommenders in these ways:
 
->>>>>>> 4b2d80eb
 * It takes a single very strong "primary" event type&mdash;one that clearly reflects a user's preference&mdash;and correlates any number of other event types to the primary event. This has the effect of using virtually any user action to recommend the primary action. Much of a user’s clickstream can be used to make recommendations. If a user has no history of the primary action (purchase for instance) but does have history of views, personalized recommendations for purchases can still be made. With user purchase history the recommendations become better. ALS-type recommenders have been used with event weights but except for ratings these often do not result in better performance.
 * It can boost and filter based on events or item metadata/properties. This means it can give personalized recs that are biased toward “SciFi” and filtered to only include “Promoted” items when the business rules call for this.
 * It can use a user's context to make recommendations even when the user is new. If usage data has been gathered for other users for referring URL, device type, or location, for instance, there may be a correlation between this data and items preferred. The UR can detect this **if** it exists and recommend based on this context, even to new users. We call this "micro-segmented" recommendations since they are not personal but group users based on limited contextual information. These will not be as good as when more is know about the user but may be better than simply returning popular items.
@@ -286,6 +279,12 @@
 
 ## Versions
 
+### v-0.2.0
+
+ - date range filters implemented
+ - trending/popularity used for backfill when no other recs are returned by the query
+ - filters/bias < 0 caused scores to be altered in v0.1.1 fixed in this version so filters have no effect on scoring.
+
 ### v0.1.1
 
  - ids are now exact matches, for v0.1.0 the ids had to be lower case and were subject to tokenizing analysis so using that version is not recommended.
@@ -298,14 +297,10 @@
  - fast writing to Elasticsearch using Spark
  - convention over configuration for queries, defaults make simple/typical queries simple and overrides add greater expressiveness.
 
-### v-0.2.0
-
- - date range filters
- - trending/popularity used for backfill when no other recs are returned by the query
-
 ### Known issues
 
   - index dropped then refreshed in `pio train` so no need to redeploy if the server is running. This violates conventions for other templates but is actually good. It means we have a hot-swapped model. If there are server timeouts during train, for the refresh response or for ongoing queries, we may need to find optimizations.
+  - popularity fallback not implemented.
 
 ## References
 
