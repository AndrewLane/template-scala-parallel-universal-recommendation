--- conflicted
+++ resolved
@@ -9,11 +9,7 @@
   "org.apache.spark" %% "spark-core" % "1.3.0" % "provided",
   "org.apache.spark" %% "spark-mllib" % "1.3.0" % "provided",
   "org.xerial.snappy" % "snappy-java" % "1.1.1.7",
-<<<<<<< HEAD
-  // Mahout's Spark jars in managed lib/
-=======
   // Mahout's Spark code is a managed snapshot in lib/
->>>>>>> 617ee518
   "com.thoughtworks.xstream" % "xstream" % "1.4.4"
     exclude("xmlpull", "xmlpull"),
   "org.elasticsearch" % "elasticsearch-spark_2.10" % "2.1.0.Beta4"
