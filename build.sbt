--- conflicted
+++ resolved
@@ -9,12 +9,7 @@
   "org.apache.spark" %% "spark-core" % "1.3.0" % "provided",
   "org.apache.spark" %% "spark-mllib" % "1.3.0" % "provided",
   "org.xerial.snappy" % "snappy-java" % "1.1.1.7",
-<<<<<<< HEAD
-  // Mahout's Spark code is a managed snapshot in lib/
-  // Mahout's Spark code
-=======
   // Mahout's Spark libs
->>>>>>> 4b2d80eb
   "org.apache.mahout" %% "mahout-math-scala" % mahoutVersion,
   "org.apache.mahout" %% "mahout-spark" % mahoutVersion
     exclude("org.apache.spark", "spark-core_2.10"),
@@ -22,10 +17,7 @@
   "org.apache.mahout"  % "mahout-hdfs" % mahoutVersion
     exclude("com.thoughtworks.xstream", "xstream")
     exclude("org.apache.hadoop", "hadoop-client"),
-<<<<<<< HEAD
-=======
   // other external libs
->>>>>>> 4b2d80eb
   "com.thoughtworks.xstream" % "xstream" % "1.4.4"
     exclude("xmlpull", "xmlpull"),
   "org.elasticsearch" % "elasticsearch-spark_2.10" % "2.1.0.Beta4"
@@ -36,8 +28,6 @@
 
 resolvers += Resolver.mavenLocal
 
-resolvers += "mahout 0.11.0 rc repo" at " https://repository.apache.org/content/repositories/orgapachemahout-1013"
-
 assemblyMergeStrategy in assembly := {
   case "plugin.properties" => MergeStrategy.discard
   case PathList(ps @ _*) if ps.last endsWith "package-info.class" =>
