--- conflicted
+++ resolved
@@ -50,14 +50,11 @@
       dataset.toStringMapRDD(actionName)
     }
 
-<<<<<<< HEAD
     // convert the PropertyMap into Map[String, Any] for ES
     // todo: properties come in different types so this should check to make sure the Field has a defined type
-=======
     val allActions = coocurrenceMatrices.map(_._1)
 
     // convert the PropertyMap into Map[String, Seq[String]] for ES
->>>>>>> 4b2d80eb
     logger.info("Converting PropertyMap into Elasticsearch style rdd")
     val closureDateNames = dateNames
     val properties = fieldsRDD.map { case (item, pm ) =>
@@ -97,7 +94,6 @@
 
     // Elasticsearch takes a Map with all fields, not a tuple
     logger.info("Grouping all correlators into doc + fields for writing to index")
-<<<<<<< HEAD
     val esRDDs: List[RDD[(String, Map[String, Any])]] =
       (correlators.asInstanceOf[ List[RDD[(String, Map[String, Any])]]] :+ properties).filterNot(c => c.isEmpty())
     val esFields = groupAll(esRDDs).map { case (item, map) =>
@@ -105,13 +101,6 @@
       val esMap = map + ("id" -> item)
       esMap
     }
-
-=======
-    val esFields = groupAll((correlators :+ properties).filterNot(c => c.isEmpty())).map { case (item, map) =>
-      val esMap = map + ("id" -> item)
-      esMap
-    }
->>>>>>> 4b2d80eb
 
     val esIndexURI = s"/${params.indexName}/${params.typeName}"
     logger.info(s"Deleting index: ${esIndexURI}")
@@ -122,12 +111,8 @@
     // es.mapping.id needed to get ES's doc id out of each rdd's Map("id")
     logger.info(s"Writing new ES style rdd to index: ${esIndexURI}")
     esFields.saveToEs (esIndexURI, Map("es.mapping.id" -> "id"))
-<<<<<<< HEAD
-    // todo: check to see if a Flush is needed after writing all new data to the index
-=======
     // todo: check to see if a flush or refresh is needed after writing all new data to the index
     // esClient.admin().indices().flush(new FlushRequest(params.indexName)).actionGet()
->>>>>>> 4b2d80eb
     logger.info(s"Finished writing to index: /${params.indexName}/${params.typeName}")
     true
   }
@@ -165,11 +150,7 @@
     */
   def apply(id: String, params: URAlgorithmParams, sc: Option[SparkContext]): URModel = {
     // todo: need changes in PIO to remove the need for this
-<<<<<<< HEAD
     val urm = new URModel(null, null, null, nullModel =  true)
-=======
-    val urm = new URModel(null, null, null, true)
->>>>>>> 4b2d80eb
     logger.info("Created dummy null model")
     urm
   }
