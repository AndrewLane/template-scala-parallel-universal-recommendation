--- conflicted
+++ resolved
@@ -58,12 +58,7 @@
 
     // Elasticsearch takes a Map with all fields, not a tuple
     logger.info("Grouping all correlators into doc + fields for writing to index")
-<<<<<<< HEAD
-    val fields = (correlators :+ properties).filterNot(c => c.isEmpty())
-    val esFields = groupAll(fields)
-=======
     val esFields = groupAll((correlators :+ properties).filterNot(c => c.isEmpty()))
->>>>>>> 6c7ffd42
 
     // May specifiy a remapping parameter to put certain fields in different places in the ES document
     // todo: need to write, then hot swap index to live index, prehaps using aliases? To start let's delete index and
@@ -87,10 +82,6 @@
   def groupAll( fields: Seq[RDD[(String, (Map[String, Seq[String]]))]]): RDD[(String, (Map[String, Seq[String]]))] = {
     if (fields.size > 1) {
       fields.head.cogroup[Map[String, Seq[String]]](groupAll(fields.drop(1))).map { case (key, pairMapSeqs) =>
-<<<<<<< HEAD
-        // only ever one map per list since they were from dictinct rdds
-=======
->>>>>>> 6c7ffd42
         if (pairMapSeqs._1.size != 0 && pairMapSeqs._2 != 0)
           (key, pairMapSeqs._1.head ++ pairMapSeqs._2.head)
         else if (pairMapSeqs._1.size == 0 && pairMapSeqs._2 != 0)
