package org.template

import grizzled.slf4j.Logger

import io.prediction.controller.{PersistentModelLoader, PersistentModel}
import io.prediction.data.storage.PropertyMap
import org.apache.spark.rdd.RDD
import org.apache.mahout.sparkbindings.indexeddataset.IndexedDatasetSpark
import org.template.conversions.IndexedDatasetConversions
import org.elasticsearch.spark._
import org.apache.spark.SparkContext


/** Universal Recommender models to save in ES */
class URModel(
  coocurrenceMatrices: List[(String, IndexedDatasetSpark)],
  fieldsRDD: RDD[(String, PropertyMap)],
  indexName: String,
  nullModel: Boolean = false)
// a little hack to allow a dummy model used to save but not
// retrieve (see companion object's apply)
  extends PersistentModel[URAlgorithmParams] {
  @transient lazy val logger = Logger[this.type]

  /** Save all fields to be indexed by Elasticsearch and queried for recs
    * This will is something like a table with row IDs = item IDs and separate fields for all
    * cooccurrence and cross-cooccurrence correlators and metadata for each item. Metadata fields are
    * limited to text term collections so vector types. Scalar values can be used but depend on
    * Elasticsearch's support. One exception is the Data scalar, which is also supported
    * @param id
    * @param params from engine.json, algorithm control params
    * @param sc The spark constext already created for execution
    * @return always returns true since most other reasons to not save cause exceptions
    */
  def save(id: String, params: URAlgorithmParams, sc: SparkContext): Boolean = {

    if (nullModel) throw new IllegalStateException("Saving a null model created from loading an old one.")

    // for ES we need to create the entire index in an rdd of maps, one per item so we'll use
    // convert cooccurrence matrices into correlators as RDD[(itemID, (actionName, Seq[itemID])]
    // do they need to be in Elasticsearch format
    logger.info("Converting cooccurrence matrices into correlators")
    val correlators = coocurrenceMatrices.map { case (actionName, dataset) =>
      val db = dataset.matrix.nrow
      val db2 = dataset.matrix.ncol
      dataset.toStringMapRDD(actionName)
    }

    // convert the PropertyMap into Map[String, Seq[String]] for ES
    logger.info("Converting PropertyMap into Elasticsearch style rdd")
    val properties = fieldsRDD.map { case (item, pm ) =>
      var m: Map[String, Seq[String]] = Map()
      for (key <- pm.keySet){
        m = m  + (key -> pm.get[List[String]](key))
      }
      (item, m)
    }

    // Elasticsearch takes a Map with all fields, not a tuple
    logger.info("Grouping all correlators into doc + fields for writing to index")
    val esFields = groupAll((correlators :+ properties).filterNot(c => c.isEmpty()))
    (correlators :+ properties).foreach(rdd =>
      logger.info(s"Correlator ${rdd.take(1).head._1} has ${rdd.count()} elements"))

    // May specifiy a remapping parameter to put certain fields in different places in the ES document
    // todo: need to write, then hot swap index to live index, prehaps using aliases? To start let's delete index and
    // recreate it, no swapping yet
    val esIndexURI = s"/${params.indexName}/${params.typeName}"
    logger.info(s"Deleting index: ${esIndexURI}")
    esClient.deleteIndex(params.indexName)
    logger.info(s"Creating new index: ${esIndexURI}")
    esClient.createIndex(params.indexName)

    // es.mapping.id needed to get ES's doc id out of each rdd's Map("id")
    logger.info(s"Writing new ES style rdd to index: ${esIndexURI}")
    esFields.saveToEs (esIndexURI, Map("es.mapping.id" -> "_1"))
    //esFields.saveToEs (esIndexURI)
    // todo: check to see if a Flush is needed after writing all new data to the index
    // esClient.admin().indices().flush(new FlushRequest("mmrindex")).actionGet()
    logger.info(s"Finished writing to index: /${params.indexName}/${params.typeName}")
    true
  }

  def groupAll( fields: Seq[RDD[(String, (Map[String, Seq[String]]))]]): RDD[(String, (Map[String, Seq[String]]))] = {
    if (fields.size > 1 && !fields.head.isEmpty() && !fields(1).isEmpty()) {
      fields.head.cogroup[Map[String, Seq[String]]](groupAll(fields.drop(1))).map { case (key, pairMapSeqs) =>
        // to be safe merge all maps but should only be one per rdd element
        val rdd1Maps = pairMapSeqs._1.foldLeft(Map.empty[String, Seq[String]])(_ ++ _)
        val rdd2Maps = pairMapSeqs._2.foldLeft(Map.empty[String, Seq[String]])(_ ++ _)
        val fullMap = rdd1Maps ++ rdd2Maps
<<<<<<< HEAD
        /*        if (pairMapSeqs._1.nonEmpty && pairMapSeqs._2.nonEmpty)
                  (key, pairMapSeqs._1.head ++ pairMapSeqs._2.head)
                else if (pairMapSeqs._1.isEmpty && pairMapSeqs._2.nonEmpty)
                  (key, pairMapSeqs._2.head)// only ever one map per list since they were from dictinct rdds
                else if (pairMapSeqs._1.nonEmpty && pairMapSeqs._2.isEmpty)
                  (key, pairMapSeqs._1.head)// only ever one map per list since they were from dictinct rdds
                else
                  (key, Map.empty[String, Seq[String]])// yikes, this should never happen but ok, check
        */
=======
/*        if (pairMapSeqs._1.nonEmpty && pairMapSeqs._2.nonEmpty)
          (key, pairMapSeqs._1.head ++ pairMapSeqs._2.head)
        else if (pairMapSeqs._1.isEmpty && pairMapSeqs._2.nonEmpty)
          (key, pairMapSeqs._2.head)// only ever one map per list since they were from dictinct rdds
        else if (pairMapSeqs._1.nonEmpty && pairMapSeqs._2.isEmpty)
          (key, pairMapSeqs._1.head)// only ever one map per list since they were from dictinct rdds
        else
          (key, Map.empty[String, Seq[String]])// yikes, this should never happen but ok, check
*/
>>>>>>> 617ee518
        (key, fullMap)
      }
    } else fields.head
  }

  override def toString = {
    /*s"userFeatures: [${userFeatures.count()}]" +
      s"(${userFeatures.take(2).toList}...)" +
      s" productFeatures: [${productFeatures.count()}]" +
      s"(${productFeatures.take(2).toList}...)" +
      s" userStringIntMap: [${userStringIntMap.size}]" +
      s"(${userStringIntMap.take(2)}...)" +
      s" itemStringIntMap: [${itemStringIntMap.size}]" +
      s"(${itemStringIntMap.take(2)}...)" */
    s"URModel in Elasticsearch at index: ${indexName}"
  }


}

object URModel
  extends PersistentModelLoader[URAlgorithmParams, URModel] {
  @transient lazy val logger = Logger[this.type]

  /** This is actually only used to read saved values and since they are in Elasticsearch we don't need to read
    * this means we create a null model since it will not be used.
    * todo: we should rejigger the template framework so this is not required.
    * @param id ignored
    * @param params ignored
    * @param sc ignored
    * @return dummy null model
    */
  def apply(id: String, params: URAlgorithmParams, sc: Option[SparkContext]): URModel = {
    // todo: need changes in PIO to remove the need for this
    val mmrm = new URModel(null, null, null, true)
    logger.info("Created dummy null model")
    mmrm
  }

}<|MERGE_RESOLUTION|>--- conflicted
+++ resolved
@@ -13,12 +13,12 @@
 
 /** Universal Recommender models to save in ES */
 class URModel(
-  coocurrenceMatrices: List[(String, IndexedDatasetSpark)],
-  fieldsRDD: RDD[(String, PropertyMap)],
-  indexName: String,
-  nullModel: Boolean = false)
-// a little hack to allow a dummy model used to save but not
-// retrieve (see companion object's apply)
+    coocurrenceMatrices: List[(String, IndexedDatasetSpark)],
+    fieldsRDD: RDD[(String, PropertyMap)],
+    indexName: String,
+    nullModel: Boolean = false)
+    // a little hack to allow a dummy model used to save but not
+    // retrieve (see companion object's apply)
   extends PersistentModel[URAlgorithmParams] {
   @transient lazy val logger = Logger[this.type]
 
@@ -59,8 +59,6 @@
     // Elasticsearch takes a Map with all fields, not a tuple
     logger.info("Grouping all correlators into doc + fields for writing to index")
     val esFields = groupAll((correlators :+ properties).filterNot(c => c.isEmpty()))
-    (correlators :+ properties).foreach(rdd =>
-      logger.info(s"Correlator ${rdd.take(1).head._1} has ${rdd.count()} elements"))
 
     // May specifiy a remapping parameter to put certain fields in different places in the ES document
     // todo: need to write, then hot swap index to live index, prehaps using aliases? To start let's delete index and
@@ -80,7 +78,7 @@
     logger.info(s"Finished writing to index: /${params.indexName}/${params.typeName}")
     true
   }
-
+  
   def groupAll( fields: Seq[RDD[(String, (Map[String, Seq[String]]))]]): RDD[(String, (Map[String, Seq[String]]))] = {
     if (fields.size > 1 && !fields.head.isEmpty() && !fields(1).isEmpty()) {
       fields.head.cogroup[Map[String, Seq[String]]](groupAll(fields.drop(1))).map { case (key, pairMapSeqs) =>
@@ -88,17 +86,6 @@
         val rdd1Maps = pairMapSeqs._1.foldLeft(Map.empty[String, Seq[String]])(_ ++ _)
         val rdd2Maps = pairMapSeqs._2.foldLeft(Map.empty[String, Seq[String]])(_ ++ _)
         val fullMap = rdd1Maps ++ rdd2Maps
-<<<<<<< HEAD
-        /*        if (pairMapSeqs._1.nonEmpty && pairMapSeqs._2.nonEmpty)
-                  (key, pairMapSeqs._1.head ++ pairMapSeqs._2.head)
-                else if (pairMapSeqs._1.isEmpty && pairMapSeqs._2.nonEmpty)
-                  (key, pairMapSeqs._2.head)// only ever one map per list since they were from dictinct rdds
-                else if (pairMapSeqs._1.nonEmpty && pairMapSeqs._2.isEmpty)
-                  (key, pairMapSeqs._1.head)// only ever one map per list since they were from dictinct rdds
-                else
-                  (key, Map.empty[String, Seq[String]])// yikes, this should never happen but ok, check
-        */
-=======
 /*        if (pairMapSeqs._1.nonEmpty && pairMapSeqs._2.nonEmpty)
           (key, pairMapSeqs._1.head ++ pairMapSeqs._2.head)
         else if (pairMapSeqs._1.isEmpty && pairMapSeqs._2.nonEmpty)
@@ -108,21 +95,20 @@
         else
           (key, Map.empty[String, Seq[String]])// yikes, this should never happen but ok, check
 */
->>>>>>> 617ee518
         (key, fullMap)
       }
     } else fields.head
   }
 
   override def toString = {
-    /*s"userFeatures: [${userFeatures.count()}]" +
-      s"(${userFeatures.take(2).toList}...)" +
-      s" productFeatures: [${productFeatures.count()}]" +
-      s"(${productFeatures.take(2).toList}...)" +
-      s" userStringIntMap: [${userStringIntMap.size}]" +
-      s"(${userStringIntMap.take(2)}...)" +
-      s" itemStringIntMap: [${itemStringIntMap.size}]" +
-      s"(${itemStringIntMap.take(2)}...)" */
+  /*s"userFeatures: [${userFeatures.count()}]" +
+    s"(${userFeatures.take(2).toList}...)" +
+    s" productFeatures: [${productFeatures.count()}]" +
+    s"(${productFeatures.take(2).toList}...)" +
+    s" userStringIntMap: [${userStringIntMap.size}]" +
+    s"(${userStringIntMap.take(2)}...)" +
+    s" itemStringIntMap: [${itemStringIntMap.size}]" +
+    s"(${itemStringIntMap.take(2)}...)" */
     s"URModel in Elasticsearch at index: ${indexName}"
   }
 
